--- conflicted
+++ resolved
@@ -129,24 +129,18 @@
 bool CWII_IPC_HLE_Device_FileIO::Seek(u32 _CommandAddress)
 {
 	u32 ReturnValue	= FS_RESULT_FATAL;
-<<<<<<< HEAD
 	const s32 SeekPosition = Memory::Read_U32(_CommandAddress + 0xC);
 	const s32 Mode = Memory::Read_U32(_CommandAddress + 0x10);
-=======
-	const u32 SeekOffset = Memory::Read_U32(_CommandAddress + 0xC);
-	const u32 Mode = Memory::Read_U32(_CommandAddress + 0x10);
->>>>>>> 5cea0d9d
 
 	if (auto file = OpenFile())
 	{
 		ReturnValue = FS_RESULT_FATAL;
 
 		const u64 fileSize = file.GetSize();
-		INFO_LOG(WII_IPC_FILEIO, "FileIO: Seek Pos: 0x%08x, Mode: %i (%s, Length=0x%08llx)", SeekOffset, Mode, m_Name.c_str(), fileSize);
-		u64 wantedPos = 0;
+		INFO_LOG(WII_IPC_FILEIO, "FileIO: Seek Pos: 0x%08x, Mode: %i (%s, Length=0x%08llx)", SeekPosition, Mode, m_Name.c_str(), fileSize);
+
 		switch (Mode)
 		{
-<<<<<<< HEAD
 			case 0:
 			{
 				if ((SeekPosition >=0) && (SeekPosition <= fileSize))
@@ -182,35 +176,10 @@
 				ReturnValue = FS_RESULT_FATAL;
 				break;
 			}
-=======
-		case 0:
-			wantedPos = SeekOffset;
-			break;
-			
-		case 1:
-			wantedPos = m_SeekPos + SeekOffset;
-			break;
-			
-		case 2:
-			wantedPos = fileSize + (s32)SeekOffset;
-			break;
-			
-		default:
-			PanicAlert("CWII_IPC_HLE_Device_FileIO Unsupported seek mode %i", Mode);
-			ReturnValue = FS_RESULT_FATAL;
-			break;
-		}
-		
-		if (wantedPos <= fileSize)
-		{
-			m_SeekPos = wantedPos;
-			ReturnValue = m_SeekPos;
->>>>>>> 5cea0d9d
 		}
 	}
 	else
 	{
-		// TODO: This can't be right.
 		ReturnValue = FS_FILE_NOT_EXIST;
 	}
 	Memory::Write_U32(ReturnValue, _CommandAddress + 0x4);
