--- conflicted
+++ resolved
@@ -37,197 +37,11 @@
 namespace OGL
 {
 
-<<<<<<< HEAD
-static int s_nMaxPixelInstructions;
-static GLuint s_ColorMatrixProgram = 0;
-static GLuint s_DepthMatrixProgram = 0;
-PixelShaderCache::PSCache PixelShaderCache::PixelShaders;
-PixelShaderUid PixelShaderCache::s_curuid;
-bool PixelShaderCache::s_displayCompileAlert;
-GLuint PixelShaderCache::CurrentShader;
-bool PixelShaderCache::ShaderEnabled;
-
-PixelShaderCache::PSCacheEntry* PixelShaderCache::last_entry = NULL;
-PixelShaderUid PixelShaderCache::last_uid;
-
-GLuint PixelShaderCache::GetDepthMatrixProgram()
-{
-	return s_DepthMatrixProgram;
-}
-
-GLuint PixelShaderCache::GetColorMatrixProgram()
-=======
 void SetPSConstant4fvByName(const char * name, unsigned int offset, const float *f, const unsigned int count = 1)
->>>>>>> b75a617d
 {
 	ProgramShaderCache::PCacheEntry tmp = ProgramShaderCache::GetShaderProgram();
 	for (int a = 0; a < NUM_UNIFORMS; ++a)
 	{
-<<<<<<< HEAD
-		s_nMaxPixelInstructions = 4096;
-	}
-#endif
-
-	int maxinst, maxattribs;
-	glGetProgramivARB(GL_FRAGMENT_PROGRAM_ARB, GL_MAX_PROGRAM_NATIVE_INSTRUCTIONS_ARB, (GLint *)&maxinst);
-	glGetProgramivARB(GL_FRAGMENT_PROGRAM_ARB, GL_MAX_PROGRAM_NATIVE_ATTRIBS_ARB, (GLint *)&maxattribs);
-	INFO_LOG(VIDEO, "pixel max_alu=%d, max_inst=%d, max_attrib=%d", s_nMaxPixelInstructions, maxinst, maxattribs);
-	
-	char pmatrixprog[2048];
-	sprintf(pmatrixprog, "!!ARBfp1.0"
-						"TEMP R0;\n"
-						"TEMP R1;\n"
-						"PARAM K0 = { 0.5, 0.5, 0.5, 0.5};\n" 
-						"TEX R0, fragment.texcoord[0], texture[0], RECT;\n"
-						"MUL R0, R0, program.env[%d];\n"
-						"ADD R0, R0, K0;\n"
-						"FLR R0, R0;\n"
-						"MUL R0, R0, program.env[%d];\n"
-						"DP4 R1.x, R0, program.env[%d];\n"
-						"DP4 R1.y, R0, program.env[%d];\n"
-						"DP4 R1.z, R0, program.env[%d];\n"
-						"DP4 R1.w, R0, program.env[%d];\n"
-						"ADD result.color, R1, program.env[%d];\n"
-						"END\n",C_COLORMATRIX+5,C_COLORMATRIX+6, C_COLORMATRIX, C_COLORMATRIX+1, C_COLORMATRIX+2, C_COLORMATRIX+3, C_COLORMATRIX+4);
-	glGenProgramsARB(1, &s_ColorMatrixProgram);
-	SetCurrentShader(s_ColorMatrixProgram);
-	glProgramStringARB(GL_FRAGMENT_PROGRAM_ARB, GL_PROGRAM_FORMAT_ASCII_ARB, (GLsizei)strlen(pmatrixprog), pmatrixprog);
-
-	GLenum err = GL_REPORT_ERROR();
-	if (err != GL_NO_ERROR) {
-		ERROR_LOG(VIDEO, "Failed to create color matrix fragment program");
-		glDeleteProgramsARB(1, &s_ColorMatrixProgram);
-		s_ColorMatrixProgram = 0;
-	}
-
-     sprintf(pmatrixprog, "!!ARBfp1.0\n"
-						"TEMP R0;\n"
-						"TEMP R1;\n"
-                        "TEMP R2;\n"
-                        //16777215/16777216*256, 1/255, 256, 0
-                        "PARAM K0 = { 255.99998474121, 0.003921568627451, 256.0, 0.0};\n"
-						"PARAM K1 = { 15.0, 0.066666666666, 0.0, 0.0};\n"
-                        //sample the depth value
-						"TEX R2, fragment.texcoord[0], texture[0], RECT;\n"
-
-                        //scale from [0*16777216..1*16777216] to
-                        //[0*16777215..1*16777215], multiply by 256
-						"MUL R0, R2.x, K0.x;\n" // *16777215/16777216*256
-
-                        //It is easy to get bad results due to low precision
-                        //here, for example converting like this:
-                        //MUL R0,R0,{ 65536, 256, 1, 16777216 }
-                        //FRC R0,R0
-                        //gives {?, 128/255, 254/255, ?} for depth value 254/255
-                        //on some gpus
-
-                        "FLR R0.x,R0;\n"        //bits 31..24
-
-                        "SUB R0.yzw,R0,R0.x;\n" //subtract bits 31..24 from rest
-                        "MUL R0.yzw,R0,K0.z;\n" // *256
-                        "FLR R0.y,R0;\n"        //bits 23..16
-
-                        "SUB R0.zw,R0,R0.y;\n"  //subtract bits 23..16 from rest
-                        "MUL R0.zw,R0,K0.z;\n"  // *256
-                        "FLR R0.z,R0;\n"        //bits 15..8
-
-                        "MOV R0.w,R0.x;\n"   //duplicate bit 31..24
-                        
-						"MUL R0,R0,K0.y;\n"     // /255
-
-						"MUL R0.w,R0,K1.x;\n"   // *15
-                        "FLR R0.w,R0;\n"        //bits 31..28
-						"MUL R0.w,R0,K1.y;\n"   // /15
-
-						"DP4 R1.x, R0, program.env[%d];\n"
-						"DP4 R1.y, R0, program.env[%d];\n"
-                        "DP4 R1.z, R0, program.env[%d];\n"
-                        "DP4 R1.w, R0, program.env[%d];\n"
-						"ADD result.color, R1, program.env[%d];\n"
-						"END\n", C_COLORMATRIX, C_COLORMATRIX+1, C_COLORMATRIX+2, C_COLORMATRIX+3, C_COLORMATRIX+4);
-	glGenProgramsARB(1, &s_DepthMatrixProgram);
-	SetCurrentShader(s_DepthMatrixProgram);
-	glProgramStringARB(GL_FRAGMENT_PROGRAM_ARB, GL_PROGRAM_FORMAT_ASCII_ARB, (GLsizei)strlen(pmatrixprog), pmatrixprog);
-
-	err = GL_REPORT_ERROR();
-	if (err != GL_NO_ERROR) {
-		ERROR_LOG(VIDEO, "Failed to create depth matrix fragment program");
-		glDeleteProgramsARB(1, &s_DepthMatrixProgram);
-		s_DepthMatrixProgram = 0;	
-	}
-	
-}
-
-void PixelShaderCache::Shutdown()
-{
-	glDeleteProgramsARB(1, &s_ColorMatrixProgram);
-	s_ColorMatrixProgram = 0;
-    glDeleteProgramsARB(1, &s_DepthMatrixProgram);
-	s_DepthMatrixProgram = 0;
-	PSCache::iterator iter = PixelShaders.begin();
-	for (; iter != PixelShaders.end(); iter++)
-		iter->second.Destroy();
-	PixelShaders.clear();
-}
-
-FRAGMENTSHADER* PixelShaderCache::SetShader(DSTALPHA_MODE dstAlphaMode, u32 components)
-{
-	PixelShaderUid uid;
-	GetPixelShaderUid(uid, dstAlphaMode, API_OPENGL, components);
-
-	// Check if the shader is already set
-	if (last_entry)
-	{
-		if (uid == last_uid)
-		{
-			GFX_DEBUGGER_PAUSE_AT(NEXT_PIXEL_SHADER_CHANGE, true);
-			return &last_entry->shader;
-		}
-	}
-
-	last_uid = uid;
-
-	PSCache::iterator iter = PixelShaders.find(uid);
-	if (iter != PixelShaders.end())
-	{
-		PSCacheEntry &entry = iter->second;
-		last_entry = &entry;
-
-		GFX_DEBUGGER_PAUSE_AT(NEXT_PIXEL_SHADER_CHANGE, true);
-		return &last_entry->shader;
-	}
-
-	// Make an entry in the table
-	PSCacheEntry& newentry = PixelShaders[uid];
-	last_entry = &newentry;
-	PixelShaderCode code;
-	GeneratePixelShaderCode(code, dstAlphaMode, API_OPENGL, components);
-
-	if (g_ActiveConfig.bEnableShaderDebugging)
-	{
-		newentry.shader.strprog = code.GetBuffer();
-	}
-
-#if defined(_DEBUG) || defined(DEBUGFAST)
-	if (g_ActiveConfig.iLog & CONF_SAVESHADERS && code) {	
-		static int counter = 0;
-		char szTemp[MAX_PATH];
-		sprintf(szTemp, "%sps_%04i.txt", File::GetUserPath(D_DUMP_IDX).c_str(), counter++);
-		
-		SaveData(szTemp, code.GetBuffer()); /// XXX
-	}
-#endif
-
-	if (!code.GetBuffer() || !CompilePixelShader(newentry.shader, code.GetBuffer())) {
-		GFX_DEBUGGER_PAUSE_AT(NEXT_ERROR, true);
-		return NULL;
-	}
-	
-	INCSTAT(stats.numPixelShadersCreated);
-	SETSTAT(stats.numPixelShadersAlive, PixelShaders.size());
-	GFX_DEBUGGER_PAUSE_AT(NEXT_PIXEL_SHADER_CHANGE, true);
-	return &last_entry->shader;
-=======
 		if (!strcmp(name, UniformNames[a]))
 		{
 			if (tmp.shader.UniformLocations[a] == -1)
@@ -239,7 +53,6 @@
 			}
 		}
 	}
->>>>>>> b75a617d
 }
 
 // Renderer functions
